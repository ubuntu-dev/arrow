// Licensed to the Apache Software Foundation (ASF) under one
// or more contributor license agreements.  See the NOTICE file
// distributed with this work for additional information
// regarding copyright ownership.  The ASF licenses this file
// to you under the Apache License, Version 2.0 (the
// "License"); you may not use this file except in compliance
// with the License.  You may obtain a copy of the License at
//
//   http://www.apache.org/licenses/LICENSE-2.0
//
// Unless required by applicable law or agreed to in writing,
// software distributed under the License is distributed on an
// "AS IS" BASIS, WITHOUT WARRANTIES OR CONDITIONS OF ANY
// KIND, either express or implied.  See the License for the
// specific language governing permissions and limitations
// under the License.

use bytes::Bytes;
use std::mem;
use std::slice;
use libc;

use super::memory::*;

pub struct Buffer<T> {
    data: *const T,
    len: i32
}

impl<T> Buffer<T> {

    pub fn len(&self) -> i32 {
        self.len
    }

    pub fn data(&self) -> *const T {
        self.data
    }

    pub fn slice(&self, start: usize, end: usize) -> &[T] {
        assert!(start<=end);
        assert!(start<self.len as usize);
        assert!(end<=self.len as usize);
        unsafe { slice::from_raw_parts(self.data.offset(start as isize), (end-start) as usize) }
    }

    pub fn get(&self, i: usize) -> &T {
        unsafe { &(*self.data.offset(i as isize)) }
    }

    pub fn set(&mut self, i: usize, v: T) {
        unsafe {
            let p = mem::transmute::<*const T, *mut T>(self.data);
            *p.offset(i as isize) = v;
        }
    }

    pub fn iter(&self) -> BufferIterator<T> {
        BufferIterator {
            data: self.data,
            len: self.len,
            index: 0
        }
    }

}

impl<T> Drop for Buffer<T> {
    fn drop(&mut self) {
        mem::drop(self.data)
    }
}

pub struct BufferIterator<T> {
    data: *const T,
    len: i32,
    index: isize
}

impl<T> Iterator for BufferIterator<T> where T: Copy {
    type Item = T;

    fn next(&mut self) -> Option<Self::Item> {
        if self.index < self.len as isize {
            self.index += 1;
            Some(unsafe { *self.data.offset(self.index-1) })
        } else {
            None
        }
    }
}

macro_rules! array_from_primitive {
    ($DT:ty) => {
        impl From<Vec<$DT>> for Buffer<$DT> {
            fn from(v: Vec<$DT>) -> Self {
                // allocate aligned memory buffer
                let len = v.len();
                let sz = mem::size_of::<$DT>();
                let buffer = allocate_aligned((len * sz) as i64).unwrap();
                Buffer {
                    len: len as i32,
                    data: unsafe {
                        let dst = mem::transmute::<*const u8, *mut libc::c_void>(buffer);
                        libc::memcpy(dst, mem::transmute::<*const $DT, *const libc::c_void>(v.as_ptr()), len * sz);
                        mem::transmute::<*mut libc::c_void, *const $DT>(dst)
                    }
                }
            }
        }
    }
}

array_from_primitive!(bool);
array_from_primitive!(f32);
array_from_primitive!(f64);
array_from_primitive!(u8);
array_from_primitive!(u16);
array_from_primitive!(u32);
array_from_primitive!(u64);
array_from_primitive!(i8);
array_from_primitive!(i16);
array_from_primitive!(i32);
array_from_primitive!(i64);

impl From<Bytes> for Buffer<u8> {
    fn from(bytes: Bytes) -> Self {
        // allocate aligned
        let len = bytes.len();
        let sz = mem::size_of::<u8>();
        let buf_mem = allocate_aligned((len * sz) as i64).unwrap();
        Buffer {
            len: len as i32,
            data: unsafe {
                let dst = mem::transmute::<*const u8, *mut libc::c_void>(buf_mem);
                libc::memcpy(dst, mem::transmute::<*const u8, *const libc::c_void>(bytes.as_ptr()), len * sz);
                mem::transmute::<*mut libc::c_void, *const u8>(dst)
            }
        }
    }
}

#[cfg(test)]
mod tests {
    use super::*;

    #[test]
    fn test_buffer_i32() {
        let b: Buffer<i32> = Buffer::from(vec![1, 2, 3, 4, 5]);
        assert_eq!(5, b.len);
    }

<<<<<<< HEAD
    #[test]
    fn test_iterator_i32() {
        let b: Buffer<i32> = Buffer::from(vec![1, 2, 3, 4, 5]);
        let it = b.iter();
        let v : Vec<i32> = it.map(|n| n+1).collect();
        assert_eq!(vec![2,3,4,5,6], v);
    }
=======
>>>>>>> ccf60b95
}<|MERGE_RESOLUTION|>--- conflicted
+++ resolved
@@ -150,7 +150,6 @@
         assert_eq!(5, b.len);
     }
 
-<<<<<<< HEAD
     #[test]
     fn test_iterator_i32() {
         let b: Buffer<i32> = Buffer::from(vec![1, 2, 3, 4, 5]);
@@ -158,6 +157,4 @@
         let v : Vec<i32> = it.map(|n| n+1).collect();
         assert_eq!(vec![2,3,4,5,6], v);
     }
-=======
->>>>>>> ccf60b95
 }