--- conflicted
+++ resolved
@@ -30,10 +30,5 @@
 pub mod list;
 pub mod list_builder;
 pub mod memory;
-<<<<<<< HEAD
-#[cfg(not(windows))]
 pub mod memory_pool;
-pub mod record_batch;
-=======
-pub mod memory_pool;
->>>>>>> d1bfdca5
+pub mod record_batch;